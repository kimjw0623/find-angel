--- conflicted
+++ resolved
@@ -8,16 +8,12 @@
 from utils import *
 from market_price_cache import MarketPriceCache
 from sqlalchemy.orm import aliased
-<<<<<<< HEAD
 from dotenv import load_dotenv
 
 import discord_manager
 from discord_manager import send_discord_message
-=======
-from discord_utils import send_discord_message
 from item_evaluator import ItemEvaluator
 from config import config
->>>>>>> adf9f5af
 
 class MarketScanner:
     def __init__(self, evaluator, tokens, msg_queue):
@@ -240,18 +236,6 @@
     load_dotenv()
     
     db_manager = init_database()  # DatabaseManager() 대신 init_database() 사용
-<<<<<<< HEAD
-    tokens = [os.getenv('API_TOKEN_CBG_1'),
-              os.getenv('API_TOKEN_CBG_2'),
-              os.getenv('API_TOKEN_CBG_3'),
-              os.getenv('API_TOKEN_LJD_1'),
-              os.getenv('API_TOKEN_LJD_2'),
-              os.getenv('API_TOKEN_LJD_3'),
-              os.getenv('API_TOKEN_LJD_4'),
-              os.getenv('API_TOKEN_KJW_1'),
-              os.getenv('API_TOKEN_KJW_2')
-            ]
-
     try:
         msg_queue = mp.Queue()
         readback_queue = mp.Queue()
@@ -269,10 +253,6 @@
         discord_manager.stop(p1, p2)
         discord_manager.post_message(webhook2, "경매장 모니터 종료", flags=1 << 12)
         
-=======
-    monitor = MarketMonitor(db_manager, tokens=config.monitor_tokens, debug=False)
-    monitor.run()
->>>>>>> adf9f5af
 
 if __name__ == "__main__":  
     main()
